name: reusable test workflow

on:
  workflow_call:

jobs:
  test-matrix:
    runs-on: ubuntu-latest
    strategy:
      matrix:
        python-version: ["3.11", "3.12", "3.13"]

    steps:
<<<<<<< HEAD
      - uses: actions/checkout@11bd71901bbe5b1630ceea73d27597364c9af683 # v4
      - name: set up python ${{ matrix.python-version }}
        uses: astral-sh/setup-uv@0c5e2b8115b80b4c7c5ddf6ffdd634974642d182 # v5
=======
      - uses: actions/checkout@11bd71901bbe5b1630ceea73d27597364c9af683 # v4.2.2
      - name: set up python ${{ matrix.python-version }}
        uses: astral-sh/setup-uv@0c5e2b8115b80b4c7c5ddf6ffdd634974642d182 # v5.4.1
>>>>>>> 3a1d3c9c
        with:
          python-version: ${{ matrix.python-version }}
          enable-cache: true
          cache-dependency-glob: "uv.lock"

<<<<<<< HEAD
      - uses: actions/cache@5a3ec84eff668545956fd18022155c47e93e2684 # v4
=======
      - uses: actions/cache@5a3ec84eff668545956fd18022155c47e93e2684 # v4.2.3
>>>>>>> 3a1d3c9c
        with:
          path: ~/.cache/pre-commit
          key: pre-commit-5|${{ hashFiles('uv.lock') }}|${{ hashFiles('.pre-commit-config.yaml') }}

      - run: uv run alias check
      - run: uv run alias test<|MERGE_RESOLUTION|>--- conflicted
+++ resolved
@@ -11,25 +11,15 @@
         python-version: ["3.11", "3.12", "3.13"]
 
     steps:
-<<<<<<< HEAD
-      - uses: actions/checkout@11bd71901bbe5b1630ceea73d27597364c9af683 # v4
-      - name: set up python ${{ matrix.python-version }}
-        uses: astral-sh/setup-uv@0c5e2b8115b80b4c7c5ddf6ffdd634974642d182 # v5
-=======
       - uses: actions/checkout@11bd71901bbe5b1630ceea73d27597364c9af683 # v4.2.2
       - name: set up python ${{ matrix.python-version }}
         uses: astral-sh/setup-uv@0c5e2b8115b80b4c7c5ddf6ffdd634974642d182 # v5.4.1
->>>>>>> 3a1d3c9c
         with:
           python-version: ${{ matrix.python-version }}
           enable-cache: true
           cache-dependency-glob: "uv.lock"
 
-<<<<<<< HEAD
-      - uses: actions/cache@5a3ec84eff668545956fd18022155c47e93e2684 # v4
-=======
       - uses: actions/cache@5a3ec84eff668545956fd18022155c47e93e2684 # v4.2.3
->>>>>>> 3a1d3c9c
         with:
           path: ~/.cache/pre-commit
           key: pre-commit-5|${{ hashFiles('uv.lock') }}|${{ hashFiles('.pre-commit-config.yaml') }}
