name: release-please workflow

on:
  push:
    branches:
      - main

permissions:
  contents: write
  pull-requests: write

jobs:
  release-please:
    runs-on: ubuntu-latest
    steps:
<<<<<<< HEAD
      - uses: googleapis/release-please-action@a02a34c4d625f9be7cb89156071d8567266a2445 # v4
=======
      - uses: googleapis/release-please-action@a02a34c4d625f9be7cb89156071d8567266a2445 # v4.2.0
>>>>>>> 3a1d3c9c
        with:
          token: ${{ secrets.RELEASE_PLEASE_TOKEN }}
          config-file: .github/release-please-config.json
          manifest-file: .github/release-please-manifest.json<|MERGE_RESOLUTION|>--- conflicted
+++ resolved
@@ -13,11 +13,7 @@
   release-please:
     runs-on: ubuntu-latest
     steps:
-<<<<<<< HEAD
-      - uses: googleapis/release-please-action@a02a34c4d625f9be7cb89156071d8567266a2445 # v4
-=======
       - uses: googleapis/release-please-action@a02a34c4d625f9be7cb89156071d8567266a2445 # v4.2.0
->>>>>>> 3a1d3c9c
         with:
           token: ${{ secrets.RELEASE_PLEASE_TOKEN }}
           config-file: .github/release-please-config.json
