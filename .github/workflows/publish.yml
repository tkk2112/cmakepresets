name: publish cmakepresets

on:
  release:
    types: [created]
  workflow_dispatch:
    inputs:
      target:
        description: "Deployment target environment"
        required: true
        default: "testpypi"

concurrency:
  group: "publish-${{ github.ref }}"
  cancel-in-progress: false

jobs:
  run-tests:
    uses: ./.github/workflows/reusable-test.yml

  verify-tests:
    if: ${{ always() }}
    runs-on: ubuntu-latest
    needs: run-tests
    steps:
      - run: exit 1
        if: ${{ contains(toJSON(needs.*.result), 'failure') || contains(toJSON(needs.*.result), 'cancelled') }}

  deploy:
    needs: [verify-tests]
    runs-on: ubuntu-latest
    environment:
      name: ${{ github.event.inputs.target || 'pypi' }}
    permissions:
      id-token: write
    steps:
<<<<<<< HEAD
      - uses: actions/checkout@11bd71901bbe5b1630ceea73d27597364c9af683 # v4
      - uses: astral-sh/setup-uv@0c5e2b8115b80b4c7c5ddf6ffdd634974642d182 # v5
=======
      - uses: actions/checkout@11bd71901bbe5b1630ceea73d27597364c9af683 # v4.2.2
      - uses: astral-sh/setup-uv@0c5e2b8115b80b4c7c5ddf6ffdd634974642d182 # v5.4.1
>>>>>>> 3a1d3c9c
        with:
          python-version: "3.11"
          enable-cache: true
          cache-dependency-glob: "uv.lock"

      - name: install dependencies
        run: |
          uv sync --locked

      - name: build package
        run: |
          uv build

      - name: "publish package (index: ${{ github.event.inputs.target || 'pypi' }})"
        env:
          UV_PUBLISH_INDEX: ${{ github.event.inputs.target || 'pypi' }}
        run: |
          uv publish --trusted-publishing always<|MERGE_RESOLUTION|>--- conflicted
+++ resolved
@@ -34,13 +34,8 @@
     permissions:
       id-token: write
     steps:
-<<<<<<< HEAD
-      - uses: actions/checkout@11bd71901bbe5b1630ceea73d27597364c9af683 # v4
-      - uses: astral-sh/setup-uv@0c5e2b8115b80b4c7c5ddf6ffdd634974642d182 # v5
-=======
       - uses: actions/checkout@11bd71901bbe5b1630ceea73d27597364c9af683 # v4.2.2
       - uses: astral-sh/setup-uv@0c5e2b8115b80b4c7c5ddf6ffdd634974642d182 # v5.4.1
->>>>>>> 3a1d3c9c
         with:
           python-version: "3.11"
           enable-cache: true
